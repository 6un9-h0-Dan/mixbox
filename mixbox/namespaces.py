--- conflicted
+++ resolved
@@ -775,21 +775,13 @@
                     )
                 )
 
-<<<<<<< HEAD
             if (ni.preferred_prefix is not None and
                ni.preferred_prefix not in ni.prefixes):
-                return False, "Namespace {0.uri}: preferred prefix " \
-                              '"{0.preferred_prefix}" not in prefixes ' \
-                              "{0.prefixes}".format(ni)
-=======
-            if ni.preferred_prefix is not None and \
-               ni.preferred_prefix not in ni.prefixes:
                 raise InvalidNamespaceSetError(
                     "Namespace {0.uri}: preferred prefix " \
                     '"{0.preferred_prefix}" not in prefixes ' \
                     "{0.prefixes}".format(ni)
                 )
->>>>>>> b562513f
 
             for prefix in ni.prefixes:
                 if not prefix:
