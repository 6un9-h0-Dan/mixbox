--- conflicted
+++ resolved
@@ -6,20 +6,10 @@
 import json
 import warnings
 
-<<<<<<< HEAD
-# relative
-from . import idgen
 from . import namespaces
-from .binding_utils import save_encoding
-from .datautils import is_sequence
-from .fields import TypedField
-=======
 from . import idgen, signals
 from .binding_utils import save_encoding
 from .datautils import is_sequence
-from .namespaces import Namespace, lookup_name, lookup_prefix
-from .namespaces import get_xmlns_string, get_schemaloc_string
->>>>>>> 5a7f827c
 from .vendor import six
 
 # Note: Some imports moved to the bottom of this module to resolve circular
@@ -156,10 +146,6 @@
         if not cls_dict:
             return None
         
-        import cybox.common
-        if isinstance(cls_dict, cybox.common.VocabString):
-            pass
-
         if isinstance(cls_dict, six.string_types):
             if not getattr(cls, "_convert_strings", False):
                 return cls_dict
@@ -476,69 +462,6 @@
 
         return cls.from_dict(d)
 
-<<<<<<< HEAD
-=======
-    def _get_namespace_def(self, additional_ns_dict=None):
-        # copy necessary namespaces
-
-        namespaces = self._get_namespaces()
-
-        if additional_ns_dict:
-            for ns, prefix in six.iteritems(additional_ns_dict):
-                namespaces.update([Namespace(ns, prefix)])
-
-        namespaces.update([idgen._get_generator().namespace])
-
-        # if there are any other namepaces, include xsi for "schemaLocation"
-        if namespaces:
-            namespaces.update([lookup_prefix('xsi')])
-
-        if not namespaces:
-            return ""
-
-        #TODO: Is there a better `key` to use here?
-        namespaces = sorted(namespaces, key=six.text_type)
-
-        return ('\n\t' + get_xmlns_string(namespaces) +
-                '\n\txsi:schemaLocation="' + get_schemaloc_string(namespaces) +
-                '"')
-
-    def _get_namespaces(self, recurse=True):
-        nsset = set()
-
-        # Get all _namespaces for parent classes
-        namespaces = [x._namespace for x in self.__class__.__mro__
-                      if hasattr(x, '_namespace')]
-
-        nsset.update([lookup_name(ns) for ns in namespaces])
-
-        #In case of recursive relationships, don't process this item twice
-        self.touched = True
-        if recurse:
-            for x in self._get_children():
-                if not hasattr(x, 'touched'):
-                    nsset.update(x._get_namespaces())
-        del self.touched
-
-        return nsset
-
-    def _get_children(self):
-        #TODO: eventually everything should be in _fields, not the top level
-        # of vars()
-
-        members = {}
-        members.update(vars(self))
-        members.update(self._fields)
-
-        for v in six.itervalues(members):
-            if isinstance(v, Entity):
-                yield v
-            elif is_sequence(v):
-                for item in v:
-                    if isinstance(item, Entity):
-                        yield item
-
->>>>>>> 5a7f827c
     @classmethod
     def istypeof(cls, obj):
         """Check if `cls` is the type of `obj`
@@ -722,7 +645,6 @@
         return cls.from_obj(entitylist_obj).to_list()
 
 
-<<<<<<< HEAD
 class NamespaceCollector(object):
 
     def __init__(self):
@@ -976,7 +898,6 @@
         # from some external source.
         if hasattr(entity, "__input_schemalocations__"):
             self._input_schemalocs.update(entity.__input_schemalocations__)
-=======
+
 # Resolve circular imports
-from . import fields
->>>>>>> 5a7f827c
+from . import fields